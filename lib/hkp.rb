--- conflicted
+++ resolved
@@ -83,11 +83,7 @@
   # and what info they return besides the key id
   def search(name)
     [].tap do |results|
-<<<<<<< HEAD
       result = hkp_client.get "/pks/lookup?op=index&options=mr&search=#{URI.escape name}"
-=======
-      result = hkp_client.get "/pks/lookup?options=mr&search=#{URI::Parser.new.escape(name)}"
->>>>>>> a5219512
 
       result.each_line do |l|
         components = l.strip.split(':')

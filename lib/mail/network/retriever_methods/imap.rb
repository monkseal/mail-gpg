# encoding: utf-8

module Mail
  # The IMAP retriever allows to get the last, first or all emails from a IMAP server.
  # Each email retrieved (RFC2822) is given as an instance of +Message+.
  #
  # While being retrieved, emails can be yielded if a block is given.
  #
  # === Example of retrieving Emails from GMail:
  #
  #   Mail.defaults do
  #     retriever_method :imap, { :address             => "imap.googlemail.com",
  #                               :port                => 993,
  #                               :user_name           => '<username>',
  #                               :password            => '<password>',
  #                               :enable_ssl          => true }
  #   end
  #
  #   Mail.all    #=> Returns an array of all emails
  #   Mail.first  #=> Returns the first unread email
  #   Mail.last   #=> Returns the first unread email
  #
  # You can also pass options into Mail.find to locate an email in your imap mailbox
  # with the following options:
  #
  #   mailbox: name of the mailbox used for email retrieval. The default is 'INBOX'.
  #   what:    last or first emails. The default is :first.
  #   order:   order of emails returned. Possible values are :asc or :desc. Default value is :asc.
  #   count:   number of emails to retrieve. The default value is 10. A value of 1 returns an
  #            instance of Message, not an array of Message instances.
  #   keys:    are passed as criteria to the SEARCH command.  They can either be a string holding the entire search string, 
  #            or a single-dimension array of search keywords and arguments.  Refer to  [IMAP] section 6.4.4 for a full list
  #            The default is 'ALL'
  #
  #   Mail.find(:what => :first, :count => 10, :order => :asc, :keys=>'ALL')
  #   #=> Returns the first 10 emails in ascending order
  #
  class IMAP < Retriever
    require 'net/imap'
    
    def initialize(values)
      self.settings = { :address              => "localhost",
                        :port                 => 143,
                        :user_name            => nil,
                        :password             => nil,
                        :authentication       => nil,
                        :enable_ssl           => false }.merge!(values)
    end

    attr_accessor :settings

    # Find emails in a IMAP mailbox. Without any options, the 10 last received emails are returned.
    #
    # Possible options:
    #   mailbox: mailbox to search the email(s) in. The default is 'INBOX'.
    #   what:    last or first emails. The default is :first.
    #   order:   order of emails returned. Possible values are :asc or :desc. Default value is :asc.
    #   count:   number of emails to retrieve. The default value is 10. A value of 1 returns an
    #            instance of Message, not an array of Message instances.
<<<<<<< HEAD
    #   read_only: will ensure that no writes are made to the inbox during the session. 
=======
    #   read_only: will ensure that no writes are made to the inbox during the session.  Specifically, if this is
    #              set to true, the code will use the EXAMINE command to retrieve the mail.  If set to false, which
    #              is the default, a SELECT command will be used to retrieve the mail
>>>>>>> 7bd1f02e
    #              This is helpful when you don't want your messages to be set to read automatically. Default is false.
    #   delete_after_find: flag for whether to delete each retreived email after find. Default
    #           is false. Use #find_and_delete if you would like this to default to true.
    #   keys:   are passed as criteria to the SEARCH command.  They can either be a string holding the entire search string, 
    #           or a single-dimension array of search keywords and arguments.  Refer to  [IMAP] section 6.4.4 for a full list
    #           The default is 'ALL'
    #
    def find(options={}, &block)
      options = validate_options(options)

      start do |imap|
        options[:read_only] ? imap.examine(options[:mailbox]) : imap.select(options[:mailbox])

        message_ids = imap.uid_search(options[:keys])
        message_ids.reverse! if options[:what].to_sym == :last
        message_ids = message_ids.first(options[:count]) if options[:count].is_a?(Integer)
        message_ids.reverse! if (options[:what].to_sym == :last && options[:order].to_sym == :asc) ||
                                (options[:what].to_sym != :last && options[:order].to_sym == :desc)

        if block_given?
          message_ids.each do |message_id|
            fetchdata = imap.uid_fetch(message_id, ['RFC822'])[0]
            new_message = Mail.new(fetchdata.attr['RFC822'])
            new_message.mark_for_delete = true if options[:delete_after_find]
            if block.arity == 3
              yield new_message, imap, message_id
            else
              yield new_message
            end
            imap.uid_store(message_id, "+FLAGS", [Net::IMAP::DELETED]) if options[:delete_after_find] && new_message.is_marked_for_delete?
          end
          imap.expunge if options[:delete_after_find]
        else
          emails = []
          message_ids.each do |message_id|
            fetchdata = imap.uid_fetch(message_id, ['RFC822'])[0]
            emails << Mail.new(fetchdata.attr['RFC822'])
            imap.uid_store(message_id, "+FLAGS", [Net::IMAP::DELETED]) if options[:delete_after_find]
          end
          imap.expunge if options[:delete_after_find]
          emails.size == 1 && options[:count] == 1 ? emails.first : emails
        end
      end
    end

    # Delete all emails from a IMAP mailbox
    def delete_all(mailbox='INBOX')
      mailbox ||= 'INBOX'
      mailbox = Net::IMAP.encode_utf7(mailbox)

      start do |imap|
        imap.uid_search(['ALL']).each do |message_id|
          imap.uid_store(message_id, "+FLAGS", [Net::IMAP::DELETED])
        end
        imap.expunge
      end
    end

    # Returns the connection object of the retrievable (IMAP or POP3)
    def connection(&block)
      raise ArgumentError.new('Mail::Retrievable#connection takes a block') unless block_given?

      start do |imap|
        yield imap
      end
    end

    private

      # Set default options
      def validate_options(options)
        options ||= {}
        options[:mailbox] ||= 'INBOX'
        options[:count]   ||= 10
        options[:order]   ||= :asc
        options[:what]    ||= :first
        options[:keys]    ||= 'ALL'
        options[:delete_after_find] ||= false
        options[:mailbox] = Net::IMAP.encode_utf7(options[:mailbox])
        options[:read_only] ||= false

        options
      end

      # Start an IMAP session and ensures that it will be closed in any case.
      def start(config=Mail::Configuration.instance, &block)
        raise ArgumentError.new("Mail::Retrievable#imap_start takes a block") unless block_given?

        imap = Net::IMAP.new(settings[:address], settings[:port], settings[:enable_ssl], nil, false)
        if settings[:authentication].nil?
          imap.login(settings[:user_name], settings[:password])
        else
          # Note that Net::IMAP#authenticate('LOGIN', ...) is not equal with Net::IMAP#login(...)!
          # (see also http://www.ensta.fr/~diam/ruby/online/ruby-doc-stdlib/libdoc/net/imap/rdoc/classes/Net/IMAP.html#M000718)
          imap.authenticate(settings[:authentication], settings[:user_name], settings[:password])
        end

        yield imap
      ensure
        if defined?(imap) && imap && !imap.disconnected?
          imap.disconnect
        end
      end

  end
end<|MERGE_RESOLUTION|>--- conflicted
+++ resolved
@@ -57,13 +57,9 @@
     #   order:   order of emails returned. Possible values are :asc or :desc. Default value is :asc.
     #   count:   number of emails to retrieve. The default value is 10. A value of 1 returns an
     #            instance of Message, not an array of Message instances.
-<<<<<<< HEAD
-    #   read_only: will ensure that no writes are made to the inbox during the session. 
-=======
     #   read_only: will ensure that no writes are made to the inbox during the session.  Specifically, if this is
     #              set to true, the code will use the EXAMINE command to retrieve the mail.  If set to false, which
     #              is the default, a SELECT command will be used to retrieve the mail
->>>>>>> 7bd1f02e
     #              This is helpful when you don't want your messages to be set to read automatically. Default is false.
     #   delete_after_find: flag for whether to delete each retreived email after find. Default
     #           is false. Use #find_and_delete if you would like this to default to true.
